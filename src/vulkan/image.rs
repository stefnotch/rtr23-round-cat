--- conflicted
+++ resolved
@@ -1,8 +1,4 @@
-<<<<<<< HEAD
-use std::{borrow::Cow, sync::Arc};
-=======
 use std::{ops::BitOr, sync::Arc};
->>>>>>> 746e8f77
 
 use crate::find_memorytype_index;
 use crate::vulkan::buffer::Buffer;
@@ -81,8 +77,6 @@
         let num_levels = self.mip_levels;
         let device = &self.context.device;
 
-<<<<<<< HEAD
-=======
         // prepare copying base image to level 0
         // we use a full subresource range to transition the imagelayout of all mipmapping levels to TRANSFER_DST_OPTIMAL
         self.insert_image_memory_barrier(
@@ -96,7 +90,6 @@
             self.full_subresource_range(vk::ImageAspectFlags::COLOR),
         );
 
->>>>>>> 746e8f77
         let buffer_image_copy = vk::BufferImageCopy {
             buffer_offset: 0,
             buffer_row_length: 0,
