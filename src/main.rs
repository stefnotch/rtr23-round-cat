mod buffer;
mod camera;
mod context;
mod descriptor_set;
mod image;
mod image_view;
mod input_map;
mod loader;
mod sampler;
mod scene;
mod scene_renderer;
mod scene_uploader;
mod swapchain;
mod time;
mod transform;
mod utility;

use gpu_allocator::vulkan::*;
use loader::AssetLoader;
use scene::Scene;
use scene_renderer::SceneRenderer;
use std::mem::ManuallyDrop;
use std::sync::{Arc, Mutex};

use ash::{self, vk};
use camera::freecam_controller::FreecamController;
use camera::Camera;
use context::Context;
use input_map::InputMap;
use swapchain::SwapchainContainer;
use time::Time;
use ultraviolet::Vec2;
use winit::dpi::{self, PhysicalSize};
use winit::event::{
    DeviceEvent, ElementState, Event, KeyboardInput, MouseButton, VirtualKeyCode, WindowEvent,
};
use winit::event_loop::EventLoop;
use winit::window::{CursorGrabMode, Window, WindowBuilder};

// Rust will drop these fields in the order they are declared
struct CatDemo {
    egui_integration: ManuallyDrop<egui_winit_ash_integration::Integration<Arc<Mutex<Allocator>>>>,

    scene_renderer: SceneRenderer,

    scene: Scene,
    input_map: InputMap,
    time: Time,
    freecam_controller: FreecamController,
    camera: Camera,

    // Low level Vulkan stuff
    descriptor_set_pool: vk::DescriptorPool,
    command_pool: vk::CommandPool,

    command_buffers: Vec<vk::CommandBuffer>,
    should_recreate_swapchain: bool,

    /// wait semaphore
    present_complete_semaphore: vk::Semaphore,
    /// signal semaphore
    rendering_complete_semaphore: vk::Semaphore,
    draw_fence: vk::Fence,

    _allocator: Arc<Mutex<Allocator>>,
    swapchain: SwapchainContainer,
    context: Arc<Context>,

    /// Application window
    window: Window,
}

impl CatDemo {
    pub fn new(event_loop: &EventLoop<()>) -> Self {
        let (window_width, window_height) = (800, 600);

        let window = WindowBuilder::new()
            .with_title("Round Cat")
            .with_inner_size(dpi::LogicalSize {
                width: window_width,
                height: window_height,
            })
            .build(event_loop)
            .expect("Could not create window");

        let mut asset_loader = AssetLoader::new();
        let loaded_scene = asset_loader
            .load_scene("assets/scene-local/sponza/sponza.glb")
            .expect("Could not load scene");
        println!("Loaded scene : {:?}", loaded_scene.models.len());

        let freecam_controller = FreecamController::new(5.0, 0.01);
        let camera = Camera::new(
            window_width as f32 / window_height as f32,
            Default::default(),
        );
        let input_map = InputMap::new();

        let context = Arc::new(Context::new(event_loop, &window));

        let swapchain = SwapchainContainer::new(context.clone(), window.inner_size());

        let instance = &context.instance;
        let device = &context.device;

        let allocator = Allocator::new(&AllocatorCreateDesc {
            instance: instance.clone(),
            device: device.clone(),
            physical_device: context.physical_device,
            debug_settings: Default::default(),
            buffer_device_address: false,
            allocation_sizes: Default::default(),
        })
        .expect("Could not create allocator");

        let command_pool = {
            let create_info = vk::CommandPoolCreateInfo::builder()
                .queue_family_index(context.queue_family_index)
                .flags(
                    vk::CommandPoolCreateFlags::RESET_COMMAND_BUFFER
                        | vk::CommandPoolCreateFlags::TRANSIENT,
                );

            unsafe { device.create_command_pool(&create_info, None) }
                .expect("Could not create command pool")
        };

        let descriptor_set_pool = {
            let pool_sizes = [vk::DescriptorPoolSize {
                ty: vk::DescriptorType::UNIFORM_BUFFER,
                descriptor_count: 200,
            }];

            let create_info = vk::DescriptorPoolCreateInfo::builder()
                .max_sets(1000)
                .pool_sizes(&pool_sizes);

            unsafe { device.create_descriptor_pool(&create_info, None) }
                .expect("Could not create descriptor pool")
        };

        let command_buffers = {
            let allocate_info = vk::CommandBufferAllocateInfo::builder()
                .command_buffer_count(swapchain.images.len() as u32)
                .command_pool(command_pool)
                .level(vk::CommandBufferLevel::PRIMARY);

            unsafe { device.allocate_command_buffers(&allocate_info) }
                .expect("Could not allocate command buffers")
        };

        let scene_renderer = SceneRenderer::new(context.clone(), &swapchain, descriptor_set_pool);

        let fence = {
            let create_info = vk::FenceCreateInfo::builder().flags(vk::FenceCreateFlags::SIGNALED);

            unsafe { device.create_fence(&create_info, None) }.expect("Could not create fence")
        };

        let (present_complete_semaphore, rendering_complete_semaphore) = {
            let create_info = vk::SemaphoreCreateInfo::builder();

            let present_complete_semaphore = unsafe { device.create_semaphore(&create_info, None) }
                .expect("Could not create present semaphore");

            let rendering_complete_semaphore =
                unsafe { device.create_semaphore(&create_info, None) }
                    .expect("Could not create rendering complete semaphore");

            (present_complete_semaphore, rendering_complete_semaphore)
        };

        let allocator = Arc::new(Mutex::new(allocator));

        let egui_integration = ManuallyDrop::new(egui_winit_ash_integration::Integration::new(
            event_loop,
            window.inner_size().width,
            window.inner_size().height,
            window.scale_factor(),
            egui::FontDefinitions::default(),
            egui::Style::default(),
            device.clone(),
            allocator.clone(),
            context.queue_family_index,
            context.queue,
            swapchain.loader.clone(),
            swapchain.inner,
            swapchain.surface_format,
        ));

        let scene = scene_uploader::setup(
            loaded_scene,
            context.clone(),
            descriptor_set_pool,
            scene_renderer.material_descriptor_set_layout(),
            context.queue,
            command_pool,
        );
        let time = Time::new();
        Self {
            window,
            context,
            swapchain,

            command_pool,
            descriptor_set_pool,

            command_buffers,
            should_recreate_swapchain: false,

            draw_fence: fence,
            present_complete_semaphore,
            rendering_complete_semaphore,

            input_map,
            freecam_controller,
            camera,
            time,

            scene_renderer,
            scene,
            egui_integration,
            _allocator: allocator,
        }
    }

    pub fn main_loop(mut self, event_loop: EventLoop<()>) {
        let mut mouse_position = Vec2::zero();
        event_loop.run(move |event, _, control_flow| {
            control_flow.set_poll();

            match event {
                Event::WindowEvent { event, .. } => {
                    let response = self.egui_integration.handle_event(&event);
                    match event {
                        WindowEvent::CloseRequested => {
                            control_flow.set_exit();
                        }
                        WindowEvent::Resized(PhysicalSize { width, height }) => {
                            let aspect_ratio = width as f32 / height as f32;

                            self.camera.update_aspect_ratio(aspect_ratio);
                            self.should_recreate_swapchain = true;
                        }
                        WindowEvent::KeyboardInput {
                            input:
                                KeyboardInput {
                                    virtual_keycode,
                                    state,
                                    ..
                                },
                            ..
                        } => {
                            if response.consumed {
                                return;
                            }
                            match (virtual_keycode, state) {
                                (Some(VirtualKeyCode::Escape), ElementState::Pressed) => {
                                    control_flow.set_exit();
                                }
                                _ => (),
                            };
                            match (virtual_keycode, state) {
                                (Some(virtual_keycode), ElementState::Pressed) => {
                                    self.input_map.update_key_press(virtual_keycode)
                                }
                                (Some(virtual_keycode), ElementState::Released) => {
                                    self.input_map.update_key_release(virtual_keycode)
                                }
                                (None, _) => (),
                            };
                        }
                        WindowEvent::MouseInput { button, state, .. } => {
                            if response.consumed {
                                return;
                            }
                            match state {
                                ElementState::Pressed => self.input_map.update_mouse_press(button),
                                ElementState::Released => {
                                    self.input_map.update_mouse_release(button)
                                }
                            };

                            match (button, state) {
                                (MouseButton::Right, ElementState::Pressed) => {
                                    if response.consumed {
                                        return;
                                    }
                                    self.input_map.start_capturing_mouse(mouse_position);
                                    self.window
                                        .set_cursor_grab(CursorGrabMode::Confined)
                                        .or_else(|_e| {
                                            self.window.set_cursor_grab(CursorGrabMode::Locked)
                                        })
                                        .unwrap();
                                    self.window.set_cursor_visible(false);
                                }
                                (MouseButton::Right, ElementState::Released) => {
                                    self.input_map.stop_capturing_mouse().map(|position| {
                                        self.window.set_cursor_position(dpi::PhysicalPosition::new(
                                            position.x, position.y,
                                        ))
                                    });
                                    self.window.set_cursor_grab(CursorGrabMode::None).unwrap();
                                    self.window.set_cursor_visible(true);
                                }
                                _ => {}
                            };
                        }
                        WindowEvent::CursorMoved { position, .. } => {
                            mouse_position = Vec2::new(position.x as f32, position.y as f32);
                        }
                        _ => {}
                    }
                }
                Event::DeviceEvent { event, .. } => match event {
                    DeviceEvent::MouseMotion { delta: (dx, dy) } => {
                        self.input_map
                            .accumulate_mouse_delta(Vec2::new(dx as f32, dy as f32));
                    }
                    _ => (),
                },
                Event::MainEventsCleared => {
                    self.window.request_redraw();
                }
                Event::RedrawRequested(_window_id) => {
                    self.update();

                    self.input_map.clear_mouse_delta();
                    self.draw_frame();
                }
                _ => (),
            }
        });
    }

<<<<<<< HEAD
    fn setup(
        loaded_scene: loader::LoadedScene,
        context: Arc<Context>,
        descriptor_pool: vk::DescriptorPool,
        set_layout: vk::DescriptorSetLayout,
        queue: vk::Queue,
        command_pool: vk::CommandPool,
    ) -> Scene {
        let device = &context.device;
        let setup_command_buffer = {
            let allocate_info = vk::CommandBufferAllocateInfo::builder()
                .command_buffer_count(1)
                .command_pool(command_pool)
                .level(vk::CommandBufferLevel::PRIMARY);

            unsafe { device.allocate_command_buffers(&allocate_info) }
                .expect("Could not allocate command buffers")[0]
        };

        let begin_info = vk::CommandBufferBeginInfo::builder()
            .flags(vk::CommandBufferUsageFlags::ONE_TIME_SUBMIT);

        unsafe { device.begin_command_buffer(setup_command_buffer, &begin_info) }
            .expect("Could not begin command buffer");

        let mut image_data_buffers = vec![];
        let default_sampler = {
            let sampler_info = vk::SamplerCreateInfo::builder().build();
            let sampler = unsafe { device.create_sampler(&sampler_info, None) }
                .expect("Could not create sampler");
            Arc::new(Sampler::new(sampler, context.clone()))
        };
        let default_image_view = {
            let image_info = vk::ImageCreateInfo::builder()
                .image_type(vk::ImageType::TYPE_2D)
                .format(vk::Format::R8G8B8A8_UNORM)
                .extent(vk::Extent3D {
                    width: 1,
                    height: 1,
                    depth: 1,
                })
                .mip_levels(1)
                .array_layers(1)
                .samples(vk::SampleCountFlags::TYPE_1)
                .usage(
                    ImageUsageFlags::SAMPLED
                        | ImageUsageFlags::TRANSFER_DST
                        | ImageUsageFlags::TRANSFER_SRC,
                )
                .initial_layout(vk::ImageLayout::UNDEFINED)
                .build();
            let mut image = Image::new(context.clone(), &image_info);

            let image_data_buffer: Buffer<u8> = Buffer::new(
                context.clone(),
                4, // A single 32 bit pixels = 4 bytes
                vk::BufferUsageFlags::TRANSFER_SRC,
                vk::MemoryPropertyFlags::HOST_VISIBLE | vk::MemoryPropertyFlags::HOST_COHERENT,
            );
            image_data_buffer.copy_data(&vec![0xFFu8, 0xFF, 0xFF, 0xFF]);
            image.copy_from_buffer_for_texture(setup_command_buffer, &image_data_buffer);
            image_data_buffers.push(image_data_buffer);

            Arc::new(ImageView::new_default(
                context.clone(),
                Arc::new(image),
                vk::ImageAspectFlags::COLOR,
            ))
        };
        let mut sampler_map = HashMap::new();
        let mut texture_map = HashMap::new();
        let mut material_map = HashMap::new();
        let mut model_map: HashMap<loader::AssetId, Arc<Mesh>> = HashMap::new();

        let mut staging_vertex_buffers = vec![];
        let mut staging_index_buffers = vec![];

        let mut scene = Scene { models: vec![] };
        for loaded_model in loaded_scene.models {
            let mut model = Model {
                transform: loaded_model.transform,
                primitives: vec![],
            };

            for loaded_primitive in loaded_model.primitives {
                let material = material_map
                    .entry(loaded_primitive.material.id())
                    .or_insert_with(|| {
                        let base_color_texture = loaded_primitive
                            .material
                            .as_ref()
                            .base_color_texture
                            .as_ref()
                            .map(|v| {
                                let image_view = texture_map
                                    .entry(v.image.id())
                                    .or_insert_with(|| {
                                        create_image(
                                            v.image.clone(),
                                            context.clone(),
                                            setup_command_buffer,
                                            &mut image_data_buffers,
                                        )
                                    })
                                    .clone();
                                let sampler = sampler_map
                                    .entry(v.sampler.id())
                                    .or_insert_with(|| {
                                        create_sampler(v.sampler.clone(), context.clone())
                                    })
                                    .clone();
                                Texture {
                                    image_view,
                                    sampler,
                                }
                            })
                            .unwrap_or_else(|| Texture {
                                image_view: default_image_view.clone(),
                                sampler: default_sampler.clone(),
                            });

                        let material_buffer = Buffer::new(
                            context.clone(),
                            shader_types::Material::std140_size_static() as u64,
                            vk::BufferUsageFlags::UNIFORM_BUFFER,
                            vk::MemoryPropertyFlags::HOST_VISIBLE
                                | vk::MemoryPropertyFlags::HOST_COHERENT,
                        );

                        let material = shader_types::Material {
                            base_color: loaded_primitive.material.base_color,
                            emissivity: loaded_primitive.material.emissivity,
                            roughness: loaded_primitive.material.roughness_factor,
                            metallic: loaded_primitive.material.metallic_factor,
                        };
                        material_buffer.copy_data(&material.as_std140());

                        let descriptor_set = DescriptorSet::new(
                            context.clone(),
                            descriptor_pool,
                            set_layout,
                            vec![
                                WriteDescriptorSet::buffer(0, &material_buffer),
                                WriteDescriptorSet::image_view_sampler(
                                    1,
                                    base_color_texture.image_view.clone(),
                                    base_color_texture.sampler.clone(),
                                ),
                            ],
                        );

                        Arc::new(Material {
                            base_color: loaded_primitive.material.base_color,
                            base_color_texture: base_color_texture.clone(),
                            roughness_factor: loaded_primitive.material.roughness_factor,
                            metallic_factor: loaded_primitive.material.metallic_factor,
                            emissivity: loaded_primitive.material.emissivity,
                            descriptor_set: descriptor_set,
                            descriptor_set_buffer: material_buffer,
                        })
                    })
                    .clone();
                let mesh = model_map
                    .entry(loaded_primitive.mesh.id())
                    .or_insert_with(|| {
                        let vertex_buffer = {
                            let vertices = &loaded_primitive.mesh.vertices;
                            let staging_buffer = Buffer::new(
                                context.clone(),
                                vertices.get_vec_size(),
                                vk::BufferUsageFlags::TRANSFER_SRC,
                                vk::MemoryPropertyFlags::HOST_VISIBLE
                                    | vk::MemoryPropertyFlags::HOST_COHERENT,
                            );
                            staging_buffer.copy_data(vertices);

                            let buffer = Buffer::new(
                                context.clone(),
                                vertices.get_vec_size(),
                                vk::BufferUsageFlags::TRANSFER_DST
                                    | vk::BufferUsageFlags::VERTEX_BUFFER,
                                vk::MemoryPropertyFlags::DEVICE_LOCAL,
                            );
                            buffer.copy_from(setup_command_buffer, &staging_buffer);
                            staging_vertex_buffers.push(staging_buffer);
                            buffer
                        };

                        let index_buffer = {
                            let indices = &loaded_primitive.mesh.indices;
                            let staging_buffer = Buffer::new(
                                context.clone(),
                                indices.get_vec_size(),
                                vk::BufferUsageFlags::TRANSFER_SRC,
                                vk::MemoryPropertyFlags::HOST_VISIBLE
                                    | vk::MemoryPropertyFlags::HOST_COHERENT,
                            );
                            staging_buffer.copy_data(indices);

                            let buffer = Buffer::new(
                                context.clone(),
                                indices.get_vec_size(),
                                vk::BufferUsageFlags::TRANSFER_DST
                                    | vk::BufferUsageFlags::INDEX_BUFFER,
                                vk::MemoryPropertyFlags::DEVICE_LOCAL,
                            );
                            buffer.copy_from(setup_command_buffer, &staging_buffer);
                            staging_index_buffers.push(staging_buffer);
                            buffer
                        };

                        Arc::new(Mesh {
                            index_buffer,
                            vertex_buffer,
                            num_indices: loaded_primitive.mesh.indices.len() as u32,
                        })
                    })
                    .clone();
                let primitive = Primitive { material, mesh };
                model.primitives.push(primitive)
            }
            scene.models.push(model);
        }

        unsafe { device.end_command_buffer(setup_command_buffer) }
            .expect("Could not end command buffer");

        // submit
        let submit_info = vk::SubmitInfo::builder()
            .command_buffers(std::slice::from_ref(&setup_command_buffer))
            .build();

        unsafe {
            device.queue_submit(queue, std::slice::from_ref(&submit_info), vk::Fence::null())
        }
        .expect("Could not submit to queue");

        unsafe { device.device_wait_idle() }.expect("Could not wait for queue");

        println!("sampler count: {:?}", sampler_map.len());
        println!("texture count: {:?}", texture_map.len());
        println!("material count: {:?}", material_map.len());
        println!("model count: {:?}", model_map.len());

        // *happy venti noises*
        unsafe {
            device.free_command_buffers(command_pool, std::slice::from_ref(&setup_command_buffer))
        };

        scene
    }

=======
>>>>>>> 93ef2703
    fn update_camera(&mut self) {
        self.freecam_controller
            .update(&self.input_map, self.time.delta_seconds());
        self.camera.update_camera(&self.freecam_controller);
    }

    fn draw_frame(&mut self) {
        let window_size = self.window.inner_size();
        if window_size.width == 0 || window_size.height == 0 {
            return;
        }

        // wait for fence
        unsafe {
            self.context.device.wait_for_fences(
                std::slice::from_ref(&self.draw_fence),
                true,
                std::u64::MAX,
            )
        }
        .expect("Could not wait for fences");
        // reset fence
        unsafe {
            self.context
                .device
                .reset_fences(std::slice::from_ref(&self.draw_fence))
        }
        .expect("Could not reset fences");

        // reset fence
        unsafe { self.context.device.reset_fences(&[self.draw_fence]) }
            .expect("Could not reset fences");

        let viewport = vk::Viewport {
            x: 0.0,
            y: 0.0,
            width: window_size.width as f32,
            height: window_size.height as f32,
            min_depth: 0.0,
            max_depth: 1.0,
        };

        if self.should_recreate_swapchain {
            self.swapchain.recreate(window_size);
            self.egui_integration.update_swapchain(
                window_size.width,
                window_size.height,
                self.swapchain.inner,
                self.swapchain.surface_format,
            );
            self.scene_renderer.resize(&self.swapchain);
            self.should_recreate_swapchain = false;
        }

        let acquire_result = unsafe {
            self.swapchain.loader.acquire_next_image(
                self.swapchain.inner,
                std::u64::MAX,
                self.present_complete_semaphore,
                vk::Fence::null(),
            )
        };

        let present_index = match acquire_result {
            Ok((index, suboptimal)) => {
                if suboptimal {
                    self.should_recreate_swapchain = true;
                }
                index
            }
            Err(vk::Result::ERROR_OUT_OF_DATE_KHR) => {
                self.should_recreate_swapchain = true;
                return;
            }
            _ => panic!("Could not accquire next image"),
        };

        self.scene_renderer.update(&self.camera);

        let command_buffer = self.command_buffers[present_index as usize];
        unsafe {
            self.context
                .device
                .reset_command_buffer(command_buffer, vk::CommandBufferResetFlags::empty())
        }
        .expect("Could not reset command buffer");

        let begin_info = vk::CommandBufferBeginInfo::builder()
            .flags(vk::CommandBufferUsageFlags::ONE_TIME_SUBMIT);

        unsafe {
            self.context
                .device
                .begin_command_buffer(command_buffer, &begin_info)
        }
        .expect("Could not begin command buffer");

        self.scene_renderer.draw(
            &self.scene,
            command_buffer,
            present_index as usize,
            &self.swapchain,
            viewport,
        );

        self.draw_ui(&command_buffer, present_index as usize);

        unsafe { self.context.device.end_command_buffer(command_buffer) }
            .expect("Could not end command buffer");

        // submit
        let submit_info = vk::SubmitInfo::builder()
            .wait_semaphores(std::slice::from_ref(&self.present_complete_semaphore))
            .wait_dst_stage_mask(std::slice::from_ref(
                &vk::PipelineStageFlags::COLOR_ATTACHMENT_OUTPUT,
            ))
            .command_buffers(std::slice::from_ref(&command_buffer))
            .signal_semaphores(std::slice::from_ref(&self.rendering_complete_semaphore))
            .build();

        unsafe {
            self.context.device.queue_submit(
                self.context.queue,
                std::slice::from_ref(&submit_info),
                self.draw_fence,
            )
        }
        .expect("Could not submit to queue");

        let present_info = vk::PresentInfoKHR::builder()
            .wait_semaphores(std::slice::from_ref(&self.rendering_complete_semaphore))
            .swapchains(std::slice::from_ref(&self.swapchain.inner))
            .image_indices(std::slice::from_ref(&present_index));

        let result = unsafe {
            self.swapchain
                .loader
                .queue_present(self.context.queue, &present_info)
        };
        match result {
            Ok(true) => {
                self.should_recreate_swapchain = true;
            }
            Ok(false) => {}
            Err(vk::Result::ERROR_OUT_OF_DATE_KHR) => {
                self.should_recreate_swapchain = true;
            }
            Err(e) => panic!("Could not present queue: {:?}", e),
        };
    }

    fn draw_ui(&mut self, command_buffer: &vk::CommandBuffer, swapchain_image_index: usize) {
        self.egui_integration
            .context()
            .set_visuals(egui::style::Visuals::dark());

        self.egui_integration.begin_frame(&self.window);
        egui::SidePanel::left("my_side_panel").show(&self.egui_integration.context(), |ui| {
            ui.heading("Hello");
            ui.label("Hello egui!");
            ui.separator();
            ui.label(format!(
                "Frametime: {:.4}ms",
                self.time.delta().as_secs_f64() * 1000.0
            ));
            ui.separator();
            ui.label("Camera Settings: ");
            ui.label("Position: ");
            ui.horizontal(|ui| {
                ui.label("x:");
                ui.add(
                    egui::widgets::DragValue::new(&mut self.freecam_controller.position.x)
                        .speed(0.1),
                );
                ui.label("y:");
                ui.add(
                    egui::widgets::DragValue::new(&mut self.freecam_controller.position.y)
                        .speed(0.1),
                );
                ui.label("z:");
                ui.add(
                    egui::widgets::DragValue::new(&mut self.freecam_controller.position.z)
                        .speed(0.1),
                );
            });
            ui.label("Orientation:");
            ui.horizontal(|ui| {
                ui.label("Yaw:");
                ui.drag_angle(&mut self.freecam_controller.yaw);
                ui.label("pitch:");
                ui.drag_angle(&mut self.freecam_controller.pitch);
            });
        });

        let output = self.egui_integration.end_frame(&self.window);
        let clipped_meshes = self.egui_integration.context().tessellate(output.shapes);
        self.egui_integration.paint(
            *command_buffer,
            swapchain_image_index,
            clipped_meshes,
            output.textures_delta,
        );
    }

    fn update(&mut self) {
        self.time.update();
        self.update_camera();
    }
}

impl Drop for CatDemo {
    fn drop(&mut self) {
        let device = &self.context.device;

        unsafe { device.device_wait_idle() }.expect("Could not wait for device idle");
        unsafe { self.egui_integration.destroy() };
        unsafe { ManuallyDrop::drop(&mut self.egui_integration) };

        unsafe { device.destroy_semaphore(self.present_complete_semaphore, None) };
        unsafe { device.destroy_semaphore(self.rendering_complete_semaphore, None) };
        unsafe { device.destroy_fence(self.draw_fence, None) };

        unsafe { device.free_command_buffers(self.command_pool, &self.command_buffers) };
        unsafe { device.destroy_command_pool(self.command_pool, None) };
        unsafe { device.destroy_descriptor_pool(self.descriptor_set_pool, None) };
    }
}

fn main() {
    let event_loop = EventLoop::new();

    let demo = CatDemo::new(&event_loop);
    demo.main_loop(event_loop);
}

pub fn find_memorytype_index(
    memory_req: &vk::MemoryRequirements,
    memory_prop: &vk::PhysicalDeviceMemoryProperties,
    flags: vk::MemoryPropertyFlags,
) -> Option<u32> {
    memory_prop.memory_types[..memory_prop.memory_type_count as usize]
        .iter()
        .enumerate()
        .find(|(index, memory_type)| {
            (memory_req.memory_type_bits & (1 << index)) != 0
                && memory_type.property_flags & flags == flags
        })
        .map(|(index, _memory_type)| index as u32)
}<|MERGE_RESOLUTION|>--- conflicted
+++ resolved
@@ -334,261 +334,6 @@
         });
     }
 
-<<<<<<< HEAD
-    fn setup(
-        loaded_scene: loader::LoadedScene,
-        context: Arc<Context>,
-        descriptor_pool: vk::DescriptorPool,
-        set_layout: vk::DescriptorSetLayout,
-        queue: vk::Queue,
-        command_pool: vk::CommandPool,
-    ) -> Scene {
-        let device = &context.device;
-        let setup_command_buffer = {
-            let allocate_info = vk::CommandBufferAllocateInfo::builder()
-                .command_buffer_count(1)
-                .command_pool(command_pool)
-                .level(vk::CommandBufferLevel::PRIMARY);
-
-            unsafe { device.allocate_command_buffers(&allocate_info) }
-                .expect("Could not allocate command buffers")[0]
-        };
-
-        let begin_info = vk::CommandBufferBeginInfo::builder()
-            .flags(vk::CommandBufferUsageFlags::ONE_TIME_SUBMIT);
-
-        unsafe { device.begin_command_buffer(setup_command_buffer, &begin_info) }
-            .expect("Could not begin command buffer");
-
-        let mut image_data_buffers = vec![];
-        let default_sampler = {
-            let sampler_info = vk::SamplerCreateInfo::builder().build();
-            let sampler = unsafe { device.create_sampler(&sampler_info, None) }
-                .expect("Could not create sampler");
-            Arc::new(Sampler::new(sampler, context.clone()))
-        };
-        let default_image_view = {
-            let image_info = vk::ImageCreateInfo::builder()
-                .image_type(vk::ImageType::TYPE_2D)
-                .format(vk::Format::R8G8B8A8_UNORM)
-                .extent(vk::Extent3D {
-                    width: 1,
-                    height: 1,
-                    depth: 1,
-                })
-                .mip_levels(1)
-                .array_layers(1)
-                .samples(vk::SampleCountFlags::TYPE_1)
-                .usage(
-                    ImageUsageFlags::SAMPLED
-                        | ImageUsageFlags::TRANSFER_DST
-                        | ImageUsageFlags::TRANSFER_SRC,
-                )
-                .initial_layout(vk::ImageLayout::UNDEFINED)
-                .build();
-            let mut image = Image::new(context.clone(), &image_info);
-
-            let image_data_buffer: Buffer<u8> = Buffer::new(
-                context.clone(),
-                4, // A single 32 bit pixels = 4 bytes
-                vk::BufferUsageFlags::TRANSFER_SRC,
-                vk::MemoryPropertyFlags::HOST_VISIBLE | vk::MemoryPropertyFlags::HOST_COHERENT,
-            );
-            image_data_buffer.copy_data(&vec![0xFFu8, 0xFF, 0xFF, 0xFF]);
-            image.copy_from_buffer_for_texture(setup_command_buffer, &image_data_buffer);
-            image_data_buffers.push(image_data_buffer);
-
-            Arc::new(ImageView::new_default(
-                context.clone(),
-                Arc::new(image),
-                vk::ImageAspectFlags::COLOR,
-            ))
-        };
-        let mut sampler_map = HashMap::new();
-        let mut texture_map = HashMap::new();
-        let mut material_map = HashMap::new();
-        let mut model_map: HashMap<loader::AssetId, Arc<Mesh>> = HashMap::new();
-
-        let mut staging_vertex_buffers = vec![];
-        let mut staging_index_buffers = vec![];
-
-        let mut scene = Scene { models: vec![] };
-        for loaded_model in loaded_scene.models {
-            let mut model = Model {
-                transform: loaded_model.transform,
-                primitives: vec![],
-            };
-
-            for loaded_primitive in loaded_model.primitives {
-                let material = material_map
-                    .entry(loaded_primitive.material.id())
-                    .or_insert_with(|| {
-                        let base_color_texture = loaded_primitive
-                            .material
-                            .as_ref()
-                            .base_color_texture
-                            .as_ref()
-                            .map(|v| {
-                                let image_view = texture_map
-                                    .entry(v.image.id())
-                                    .or_insert_with(|| {
-                                        create_image(
-                                            v.image.clone(),
-                                            context.clone(),
-                                            setup_command_buffer,
-                                            &mut image_data_buffers,
-                                        )
-                                    })
-                                    .clone();
-                                let sampler = sampler_map
-                                    .entry(v.sampler.id())
-                                    .or_insert_with(|| {
-                                        create_sampler(v.sampler.clone(), context.clone())
-                                    })
-                                    .clone();
-                                Texture {
-                                    image_view,
-                                    sampler,
-                                }
-                            })
-                            .unwrap_or_else(|| Texture {
-                                image_view: default_image_view.clone(),
-                                sampler: default_sampler.clone(),
-                            });
-
-                        let material_buffer = Buffer::new(
-                            context.clone(),
-                            shader_types::Material::std140_size_static() as u64,
-                            vk::BufferUsageFlags::UNIFORM_BUFFER,
-                            vk::MemoryPropertyFlags::HOST_VISIBLE
-                                | vk::MemoryPropertyFlags::HOST_COHERENT,
-                        );
-
-                        let material = shader_types::Material {
-                            base_color: loaded_primitive.material.base_color,
-                            emissivity: loaded_primitive.material.emissivity,
-                            roughness: loaded_primitive.material.roughness_factor,
-                            metallic: loaded_primitive.material.metallic_factor,
-                        };
-                        material_buffer.copy_data(&material.as_std140());
-
-                        let descriptor_set = DescriptorSet::new(
-                            context.clone(),
-                            descriptor_pool,
-                            set_layout,
-                            vec![
-                                WriteDescriptorSet::buffer(0, &material_buffer),
-                                WriteDescriptorSet::image_view_sampler(
-                                    1,
-                                    base_color_texture.image_view.clone(),
-                                    base_color_texture.sampler.clone(),
-                                ),
-                            ],
-                        );
-
-                        Arc::new(Material {
-                            base_color: loaded_primitive.material.base_color,
-                            base_color_texture: base_color_texture.clone(),
-                            roughness_factor: loaded_primitive.material.roughness_factor,
-                            metallic_factor: loaded_primitive.material.metallic_factor,
-                            emissivity: loaded_primitive.material.emissivity,
-                            descriptor_set: descriptor_set,
-                            descriptor_set_buffer: material_buffer,
-                        })
-                    })
-                    .clone();
-                let mesh = model_map
-                    .entry(loaded_primitive.mesh.id())
-                    .or_insert_with(|| {
-                        let vertex_buffer = {
-                            let vertices = &loaded_primitive.mesh.vertices;
-                            let staging_buffer = Buffer::new(
-                                context.clone(),
-                                vertices.get_vec_size(),
-                                vk::BufferUsageFlags::TRANSFER_SRC,
-                                vk::MemoryPropertyFlags::HOST_VISIBLE
-                                    | vk::MemoryPropertyFlags::HOST_COHERENT,
-                            );
-                            staging_buffer.copy_data(vertices);
-
-                            let buffer = Buffer::new(
-                                context.clone(),
-                                vertices.get_vec_size(),
-                                vk::BufferUsageFlags::TRANSFER_DST
-                                    | vk::BufferUsageFlags::VERTEX_BUFFER,
-                                vk::MemoryPropertyFlags::DEVICE_LOCAL,
-                            );
-                            buffer.copy_from(setup_command_buffer, &staging_buffer);
-                            staging_vertex_buffers.push(staging_buffer);
-                            buffer
-                        };
-
-                        let index_buffer = {
-                            let indices = &loaded_primitive.mesh.indices;
-                            let staging_buffer = Buffer::new(
-                                context.clone(),
-                                indices.get_vec_size(),
-                                vk::BufferUsageFlags::TRANSFER_SRC,
-                                vk::MemoryPropertyFlags::HOST_VISIBLE
-                                    | vk::MemoryPropertyFlags::HOST_COHERENT,
-                            );
-                            staging_buffer.copy_data(indices);
-
-                            let buffer = Buffer::new(
-                                context.clone(),
-                                indices.get_vec_size(),
-                                vk::BufferUsageFlags::TRANSFER_DST
-                                    | vk::BufferUsageFlags::INDEX_BUFFER,
-                                vk::MemoryPropertyFlags::DEVICE_LOCAL,
-                            );
-                            buffer.copy_from(setup_command_buffer, &staging_buffer);
-                            staging_index_buffers.push(staging_buffer);
-                            buffer
-                        };
-
-                        Arc::new(Mesh {
-                            index_buffer,
-                            vertex_buffer,
-                            num_indices: loaded_primitive.mesh.indices.len() as u32,
-                        })
-                    })
-                    .clone();
-                let primitive = Primitive { material, mesh };
-                model.primitives.push(primitive)
-            }
-            scene.models.push(model);
-        }
-
-        unsafe { device.end_command_buffer(setup_command_buffer) }
-            .expect("Could not end command buffer");
-
-        // submit
-        let submit_info = vk::SubmitInfo::builder()
-            .command_buffers(std::slice::from_ref(&setup_command_buffer))
-            .build();
-
-        unsafe {
-            device.queue_submit(queue, std::slice::from_ref(&submit_info), vk::Fence::null())
-        }
-        .expect("Could not submit to queue");
-
-        unsafe { device.device_wait_idle() }.expect("Could not wait for queue");
-
-        println!("sampler count: {:?}", sampler_map.len());
-        println!("texture count: {:?}", texture_map.len());
-        println!("material count: {:?}", material_map.len());
-        println!("model count: {:?}", model_map.len());
-
-        // *happy venti noises*
-        unsafe {
-            device.free_command_buffers(command_pool, std::slice::from_ref(&setup_command_buffer))
-        };
-
-        scene
-    }
-
-=======
->>>>>>> 93ef2703
     fn update_camera(&mut self) {
         self.freecam_controller
             .update(&self.input_map, self.time.delta_seconds());
@@ -617,10 +362,6 @@
                 .reset_fences(std::slice::from_ref(&self.draw_fence))
         }
         .expect("Could not reset fences");
-
-        // reset fence
-        unsafe { self.context.device.reset_fences(&[self.draw_fence]) }
-            .expect("Could not reset fences");
 
         let viewport = vk::Viewport {
             x: 0.0,
