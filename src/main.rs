--- conflicted
+++ resolved
@@ -80,11 +80,7 @@
 
         let mut asset_loader = AssetLoader::new();
         let loaded_scene = asset_loader
-<<<<<<< HEAD
-            .load_scene("assets/sponza/sponza.glb")
-=======
             .load_scene("assets/scene-local/duck.glb")
->>>>>>> 9e40ecae
             .expect("Could not load scene");
         println!("Loaded scene : {:?}", loaded_scene.models.len());
 
