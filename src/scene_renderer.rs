--- conflicted
+++ resolved
@@ -26,15 +26,8 @@
     pipeline: vk::Pipeline,
     framebuffers: Vec<vk::Framebuffer>,
 
-<<<<<<< HEAD
-    depth_buffer_image: vk::Image,
-    depth_buffer_image_memory: vk::DeviceMemory,
-
-    depth_buffer_imageview: vk::ImageView,
-=======
     depth_buffer_image: Arc<Image>,
     depth_buffer_imageview: ImageView,
->>>>>>> 93ef2703
 
     scene_descriptor_buffer: Buffer<shader_types::Std140Scene>,
     camera_descriptor_buffer: Buffer<shader_types::Std140Camera>,
