--- conflicted
+++ resolved
@@ -8,12 +8,8 @@
     buffer::Buffer,
     camera::Camera,
     context::Context,
-<<<<<<< HEAD
     scene::{Scene, Vertex},
-=======
-    cube_mesh::{unit_cube, Mesh},
     find_memorytype_index,
->>>>>>> bb765a51
     swapchain::SwapchainContainer,
 };
 
@@ -25,16 +21,10 @@
     pipeline: vk::Pipeline,
     framebuffers: Vec<vk::Framebuffer>,
 
-<<<<<<< HEAD
-=======
     depth_buffer_image: vk::Image,
     depth_buffer_imageview: vk::ImageView,
     depth_buffer_image_memory: vk::DeviceMemory,
 
-    index_buffer: Buffer<u32>,
-    vertex_buffer: Buffer<Vertex>,
-
->>>>>>> bb765a51
     scene_descriptor_buffer: Buffer<shader_types::Std140Scene>,
     camera_descriptor_buffer: Buffer<shader_types::Std140Camera>,
 
@@ -466,14 +456,9 @@
             render_pass,
             pipeline,
             framebuffers,
-<<<<<<< HEAD
-=======
             depth_buffer_image,
             depth_buffer_imageview,
             depth_buffer_image_memory,
-            index_buffer,
-            vertex_buffer,
->>>>>>> bb765a51
             scene_descriptor_buffer,
             camera_descriptor_buffer,
             scene_descriptor_set_layout,
